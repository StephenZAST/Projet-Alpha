import express from 'express';
<<<<<<< HEAD
import { isAuthenticated, requireAdminRolePath } from '../middleware/auth';
import { createArticle, getArticles, updateArticle, deleteArticle } from '../services/articles';
import { validateArticleInput } from '../middleware/validation/index';
import { UserRole } from '../models/user';
=======
import { isAuthenticated, requireAdminRole } from '../middleware/auth';
import { createArticle, getArticles, updateArticle, deleteArticle, searchArticles } from '../services/articles';
import { validateArticleInput } from '../middleware/validation/index';
import { paginationMiddleware } from '../middleware/pagination';
import { searchArticlesSchema } from '../validations/schemas/articleSchemas';
import { validateRequest } from '../middleware/validateRequest';
>>>>>>> 60151968

const router = express.Router();

// Définir les champs de tri autorisés
const ALLOWED_SORT_FIELDS = ['createdAt', 'articleName', 'articleCategory', 'updatedAt'];

// Public route - anyone can view articles with pagination
router.get('/',
  paginationMiddleware(10, 50, ALLOWED_SORT_FIELDS),
  async (req, res, next) => {
    try {
      const articles = await getArticles(req.pagination);
      res.json(articles);
    } catch (error) {
      next(error);
    }
  }
);

// Route de recherche avec pagination et filtres
router.get('/search',
  paginationMiddleware(10, 50, ALLOWED_SORT_FIELDS),
  validateRequest(searchArticlesSchema),
  async (req, res, next) => {
    try {
      const searchParams = {
        query: req.query.query as string,
        category: req.query.category as string,
        minPrice: req.query.minPrice ? Number(req.query.minPrice) : undefined,
        maxPrice: req.query.maxPrice ? Number(req.query.maxPrice) : undefined,
        services: req.query.services ? (req.query.services as string).split(',') : undefined
      };

      const articles = await searchArticles(req.pagination, searchParams);
      res.json(articles);
    } catch (error) {
      next(error);
    }
  }
);

// Protected admin routes
<<<<<<< HEAD
router.post('/', isAuthenticated, requireAdminRolePath([UserRole.SUPER_ADMIN]), validateArticleInput, async (req, res, next): Promise<void> => {
  try {
    const article = await createArticle(req.body);
    res.status(201).json(article);
  } catch (error) {
    next(error);
  }
});

router.put('/:id', isAuthenticated, requireAdminRolePath([UserRole.SUPER_ADMIN]), validateArticleInput, async (req, res, next): Promise<void> => {
  try {
    const articleId = req.params.id;
    const updatedArticle = await updateArticle(articleId, req.body);
    if (!updatedArticle) {
      res.status(404).json({ error: 'Article not found' }); // Removed return
=======
router.post('/',
  isAuthenticated,
  requireAdminRole,
  validateArticleInput,
  async (req, res, next): Promise<void> => {
    try {
      const article = await createArticle(req.body);
      res.status(201).json(article);
    } catch (error) {
      next(error);
    }
  }
);

router.put('/:id',
  isAuthenticated,
  requireAdminRole,
  validateArticleInput,
  async (req, res, next): Promise<void> => {
    try {
      const articleId = req.params.id;
      const updatedArticle = await updateArticle(articleId, req.body);
      if (!updatedArticle) {
        res.status(404).json({ error: 'Article not found' });
        return;
      }
      res.json(updatedArticle);
    } catch (error) {
      next(error);
>>>>>>> 60151968
    }
  }
<<<<<<< HEAD
});

router.delete('/:id', isAuthenticated, requireAdminRolePath([UserRole.SUPER_ADMIN]), async (req, res, next): Promise<void> => {
  try {
    const articleId = req.params.id;
    const deletedArticle = await deleteArticle(articleId);
    if (!deletedArticle) {
      res.status(404).json({ error: 'Article not found' }); // Removed return
=======
);

router.delete('/:id',
  isAuthenticated,
  requireAdminRole,
  async (req, res, next): Promise<void> => {
    try {
      const articleId = req.params.id;
      const deletedArticle = await deleteArticle(articleId);
      if (!deletedArticle) {
        res.status(404).json({ error: 'Article not found' });
        return;
      }
      res.json({ message: 'Article deleted successfully' });
    } catch (error) {
      next(error);
>>>>>>> 60151968
    }
  }
);

export default router;<|MERGE_RESOLUTION|>--- conflicted
+++ resolved
@@ -1,17 +1,8 @@
 import express from 'express';
-<<<<<<< HEAD
 import { isAuthenticated, requireAdminRolePath } from '../middleware/auth';
 import { createArticle, getArticles, updateArticle, deleteArticle } from '../services/articles';
 import { validateArticleInput } from '../middleware/validation/index';
 import { UserRole } from '../models/user';
-=======
-import { isAuthenticated, requireAdminRole } from '../middleware/auth';
-import { createArticle, getArticles, updateArticle, deleteArticle, searchArticles } from '../services/articles';
-import { validateArticleInput } from '../middleware/validation/index';
-import { paginationMiddleware } from '../middleware/pagination';
-import { searchArticlesSchema } from '../validations/schemas/articleSchemas';
-import { validateRequest } from '../middleware/validateRequest';
->>>>>>> 60151968
 
 const router = express.Router();
 
@@ -54,7 +45,6 @@
 );
 
 // Protected admin routes
-<<<<<<< HEAD
 router.post('/', isAuthenticated, requireAdminRolePath([UserRole.SUPER_ADMIN]), validateArticleInput, async (req, res, next): Promise<void> => {
   try {
     const article = await createArticle(req.body);
@@ -70,40 +60,11 @@
     const updatedArticle = await updateArticle(articleId, req.body);
     if (!updatedArticle) {
       res.status(404).json({ error: 'Article not found' }); // Removed return
-=======
-router.post('/',
-  isAuthenticated,
-  requireAdminRole,
-  validateArticleInput,
-  async (req, res, next): Promise<void> => {
-    try {
-      const article = await createArticle(req.body);
-      res.status(201).json(article);
-    } catch (error) {
-      next(error);
     }
+    res.json(updatedArticle);
+  } catch (error) {
+    next(error);
   }
-);
-
-router.put('/:id',
-  isAuthenticated,
-  requireAdminRole,
-  validateArticleInput,
-  async (req, res, next): Promise<void> => {
-    try {
-      const articleId = req.params.id;
-      const updatedArticle = await updateArticle(articleId, req.body);
-      if (!updatedArticle) {
-        res.status(404).json({ error: 'Article not found' });
-        return;
-      }
-      res.json(updatedArticle);
-    } catch (error) {
-      next(error);
->>>>>>> 60151968
-    }
-  }
-<<<<<<< HEAD
 });
 
 router.delete('/:id', isAuthenticated, requireAdminRolePath([UserRole.SUPER_ADMIN]), async (req, res, next): Promise<void> => {
@@ -112,26 +73,11 @@
     const deletedArticle = await deleteArticle(articleId);
     if (!deletedArticle) {
       res.status(404).json({ error: 'Article not found' }); // Removed return
-=======
-);
-
-router.delete('/:id',
-  isAuthenticated,
-  requireAdminRole,
-  async (req, res, next): Promise<void> => {
-    try {
-      const articleId = req.params.id;
-      const deletedArticle = await deleteArticle(articleId);
-      if (!deletedArticle) {
-        res.status(404).json({ error: 'Article not found' });
-        return;
-      }
-      res.json({ message: 'Article deleted successfully' });
-    } catch (error) {
-      next(error);
->>>>>>> 60151968
     }
+    res.json({ message: 'Article deleted successfully' });
+  } catch (error) {
+    next(error);
   }
-);
+});
 
 export default router;