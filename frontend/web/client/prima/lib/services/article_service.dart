--- conflicted
+++ resolved
@@ -1,12 +1,6 @@
 import 'package:dio/dio.dart';
-<<<<<<< HEAD
 import '../models/article.dart';
 import '../models/article_category.dart';
-=======
-import 'package:prima/models/article.dart';
-import 'package:prima/models/article_category.dart';
-import 'package:prima/models/service.dart';
->>>>>>> d4ccaad7
 
 class ArticleService {
   final Dio _dio;
@@ -15,80 +9,24 @@
 
   Future<List<Service>> getServices() async {
     try {
-<<<<<<< HEAD
       final response = await _dio.get('/api/article-categories');
       if (response.data['success'] == true) {
-=======
-      print('Making request to: /api/services/all');
-      print('Request data: ${_dio.options.headers}');
-
-      final response = await _dio.get('/api/services/all');
-
-      print('Response received: ${response.data}');
-
-      if (response.statusCode == 200) {
->>>>>>> d4ccaad7
         final List<dynamic> data = response.data['data'] ?? [];
-
-        final services = data
-            .map((json) {
-              try {
-                return Service.fromJson(json);
-              } catch (e) {
-                print('Error parsing service: $e');
-                print('Invalid service data: $json');
-                return null;
-              }
-            })
-            .whereType<Service>()
-            .toList();
-
-        print('Successfully parsed ${services.length} services');
-        return services;
+        return data.map((json) => ArticleCategory.fromJson(json)).toList();
       }
-<<<<<<< HEAD
       throw response.data['message'] ?? 'Failed to load categories';
     } catch (e) {
       throw 'Error loading categories: $e';
-=======
-
-      throw DioException(
-        requestOptions: response.requestOptions,
-        response: response,
-        message: 'Failed to load services: ${response.statusCode}',
-      );
-    } on DioException catch (e) {
-      print('DioError in getServices: ${e.message}');
-      print('DioError response: ${e.response?.data}');
-      throw Exception('Network error while loading services: ${e.message}');
-    } catch (e) {
-      print('Unexpected error in getServices: $e');
-      throw Exception('Error loading services: $e');
->>>>>>> d4ccaad7
     }
   }
 
   Future<List<Article>> getArticlesByCategory(String categoryId) async {
     try {
-<<<<<<< HEAD
       final response = await _dio.get('/api/articles');
       if (response.data['success'] == true) {
-=======
-      print('Fetching articles for category: $categoryId');
-
-      final response = await _dio
-          .get('/api/articles', queryParameters: {'categoryId': categoryId});
-
-      print('Articles response: ${response.data}');
-
-      if (response.statusCode == 200) {
->>>>>>> d4ccaad7
         final List<dynamic> data = response.data['data'] ?? [];
-        final articles = data.map((json) => Article.fromJson(json)).toList();
-        print('Parsed ${articles.length} articles for category $categoryId');
-        return articles;
+        return data.map((json) => Article.fromJson(json)).toList();
       }
-<<<<<<< HEAD
       throw response.data['message'] ?? 'Failed to load articles';
     } catch (e) {
       throw 'Error loading articles: $e';
@@ -110,17 +48,6 @@
     } catch (e) {
       print('Error fetching articles: $e');
       throw Exception('Failed to load articles: $e');
-=======
-
-      throw DioException(
-        requestOptions: response.requestOptions,
-        response: response,
-        message: 'Failed to load articles',
-      );
-    } catch (e) {
-      print('Error loading articles for category $categoryId: $e');
-      throw Exception('Error loading articles: $e');
->>>>>>> d4ccaad7
     }
   }
 
