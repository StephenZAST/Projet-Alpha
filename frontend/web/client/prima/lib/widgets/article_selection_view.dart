import 'package:flutter/material.dart';
import 'package:prima/models/article.dart';
<<<<<<< HEAD
import 'package:prima/providers/article_provider.dart';
import 'package:prima/theme/colors.dart';
import 'package:prima/models/article_category.dart';
=======
import 'package:prima/models/article_category.dart';
import 'package:prima/providers/article_provider.dart';
import 'package:prima/theme/colors.dart';
>>>>>>> d4ccaad7
import 'package:provider/provider.dart';
import 'package:spring_button/spring_button.dart';

class ArticleSelectionView extends StatefulWidget {
  final Function(Map<String, int>) onArticlesSelected;
  final Map<String, int> initialSelection;

  const ArticleSelectionView({
    Key? key,
    required this.onArticlesSelected,
    this.initialSelection = const {},
  }) : super(key: key);

  @override
  State<ArticleSelectionView> createState() => _ArticleSelectionViewState();
}

class _ArticleSelectionViewState extends State<ArticleSelectionView>
    with SingleTickerProviderStateMixin {
  late TabController _tabController;
  Map<String, int> _selectedArticles = {};

  @override
  void initState() {
    super.initState();
    _selectedArticles = Map.from(widget.initialSelection);
    _initializeCategories();
  }

  Future<void> _initializeCategories() async {
    final articleProvider = context.read<ArticleProvider>();
<<<<<<< HEAD

    // Déplacer l'appel dans un Future.microtask
    Future.microtask(() => articleProvider.loadData());

    _tabController = TabController(
      length: articleProvider.categories.length,
      vsync: this,
    );
=======
    await articleProvider.loadCategories();
    setState(() {
      _tabController = TabController(
        length: articleProvider.categories.length,
        vsync: this,
      );
    });
>>>>>>> d4ccaad7
  }

  @override
  void dispose() {
    _tabController.dispose();
    super.dispose();
  }

  @override
  Widget build(BuildContext context) {
    return Consumer<ArticleProvider>(
      builder: (context, provider, _) {
        if (provider.isLoading) {
          return const Center(child: CircularProgressIndicator());
        }

        if (provider.error != null) {
          return Center(child: Text('Error: ${provider.error}'));
        }

        if (provider.categories.isEmpty) {
          return const Center(child: Text('Aucune catégorie disponible'));
        }

        return Column(
          children: [
            TabBar(
              controller: _tabController,
              isScrollable: true,
              labelColor: AppColors.primary,
              unselectedLabelColor: AppColors.gray500,
              tabs: provider.categories
                  .map((category) => Tab(text: category.name))
                  .toList(),
            ),
            Expanded(
              child: TabBarView(
                controller: _tabController,
                children: provider.categories.map((category) {
                  return _buildCategoryArticles(category, provider);
                }).toList(),
              ),
            ),
          ],
        );
      },
    );
  }

  Widget _buildCategoryArticles(
      ArticleCategory category, ArticleProvider provider) {
<<<<<<< HEAD
    final articles = provider.getArticlesForCategory(category.id);

    if (articles.isEmpty) {
      return const Center(
        child: Column(
          mainAxisAlignment: MainAxisAlignment.center,
          children: [
            Icon(Icons.inventory_2_outlined,
                size: 48, color: AppColors.gray400),
            SizedBox(height: 16),
            Text(
              'Aucun article dans cette catégorie',
              style: TextStyle(color: AppColors.gray600),
            ),
          ],
        ),
      );
    }

    return ListView.builder(
      itemCount: articles.length,
      itemBuilder: (context, index) {
        final article = articles[index];
        return _buildArticleItem(article);
=======
    return FutureBuilder<void>(
      future: provider.loadArticlesForCategory(category.id),
      builder: (context, snapshot) {
        if (snapshot.connectionState == ConnectionState.waiting) {
          return const Center(child: CircularProgressIndicator());
        }

        final articles = provider.getArticlesForCategory(category.id);

        return ListView.builder(
          itemCount: articles.length,
          padding: const EdgeInsets.all(16),
          itemBuilder: (context, index) {
            final article = articles[index];
            return _buildArticleItem(article);
          },
        );
>>>>>>> d4ccaad7
      },
    );
  }

  Widget _buildArticleItem(Article article) {
    return Card(
      margin: const EdgeInsets.only(bottom: 8),
      child: ListTile(
        title: Text(article.name),
        subtitle: Text('\$${article.basePrice}'),
        trailing: Row(
          mainAxisSize: MainAxisSize.min,
          children: [
            _buildQuantityButton(
              icon: Icons.remove,
              onPressed: () => _updateQuantity(article.id, -1),
            ),
            const SizedBox(width: 8),
            Text('${_selectedArticles[article.id] ?? 0}'),
            const SizedBox(width: 8),
            _buildQuantityButton(
              icon: Icons.add,
              onPressed: () => _updateQuantity(article.id, 1),
            ),
          ],
        ),
      ),
    );
  }

  Widget _buildQuantityButton({
    required IconData icon,
    required VoidCallback onPressed,
  }) {
    return SpringButton(
      SpringButtonType.OnlyScale,
      Container(
        padding: const EdgeInsets.all(8),
        decoration: BoxDecoration(
          color: AppColors.gray100,
          borderRadius: BorderRadius.circular(8),
        ),
        child: Icon(icon, size: 16),
      ),
      onTap: onPressed,
      scaleCoefficient: 0.95,
    );
  }

  void _updateQuantity(String articleId, int change) {
    setState(() {
      final currentQuantity = _selectedArticles[articleId] ?? 0;
      final newQuantity = currentQuantity + change;

      if (newQuantity <= 0) {
        _selectedArticles.remove(articleId);
      } else {
        _selectedArticles[articleId] = newQuantity;
      }

      widget.onArticlesSelected(_selectedArticles);
    });
  }
}<|MERGE_RESOLUTION|>--- conflicted
+++ resolved
@@ -1,14 +1,8 @@
 import 'package:flutter/material.dart';
 import 'package:prima/models/article.dart';
-<<<<<<< HEAD
 import 'package:prima/providers/article_provider.dart';
 import 'package:prima/theme/colors.dart';
 import 'package:prima/models/article_category.dart';
-=======
-import 'package:prima/models/article_category.dart';
-import 'package:prima/providers/article_provider.dart';
-import 'package:prima/theme/colors.dart';
->>>>>>> d4ccaad7
 import 'package:provider/provider.dart';
 import 'package:spring_button/spring_button.dart';
 
@@ -40,7 +34,6 @@
 
   Future<void> _initializeCategories() async {
     final articleProvider = context.read<ArticleProvider>();
-<<<<<<< HEAD
 
     // Déplacer l'appel dans un Future.microtask
     Future.microtask(() => articleProvider.loadData());
@@ -49,15 +42,6 @@
       length: articleProvider.categories.length,
       vsync: this,
     );
-=======
-    await articleProvider.loadCategories();
-    setState(() {
-      _tabController = TabController(
-        length: articleProvider.categories.length,
-        vsync: this,
-      );
-    });
->>>>>>> d4ccaad7
   }
 
   @override
@@ -109,7 +93,6 @@
 
   Widget _buildCategoryArticles(
       ArticleCategory category, ArticleProvider provider) {
-<<<<<<< HEAD
     final articles = provider.getArticlesForCategory(category.id);
 
     if (articles.isEmpty) {
@@ -129,21 +112,6 @@
       );
     }
 
-    return ListView.builder(
-      itemCount: articles.length,
-      itemBuilder: (context, index) {
-        final article = articles[index];
-        return _buildArticleItem(article);
-=======
-    return FutureBuilder<void>(
-      future: provider.loadArticlesForCategory(category.id),
-      builder: (context, snapshot) {
-        if (snapshot.connectionState == ConnectionState.waiting) {
-          return const Center(child: CircularProgressIndicator());
-        }
-
-        final articles = provider.getArticlesForCategory(category.id);
-
         return ListView.builder(
           itemCount: articles.length,
           padding: const EdgeInsets.all(16),
@@ -152,7 +120,6 @@
             return _buildArticleItem(article);
           },
         );
->>>>>>> d4ccaad7
       },
     );
   }
