import 'package:dio/dio.dart';
import 'package:flutter/material.dart';
import 'package:prima/providers/address_provider.dart';
<<<<<<< HEAD
import 'package:prima/providers/article_provider.dart';
import 'package:prima/providers/auth_data_provider.dart';
import 'package:prima/providers/order_provider.dart';
import 'package:prima/providers/profile_data_provider.dart';
import 'package:prima/providers/service_provider.dart';
import 'package:prima/routes/app_routes.dart';
import 'package:prima/services/order_cache_service.dart';
import 'package:prima/services/order_service.dart';
import 'package:prima/services/websocket_service.dart';
import 'package:prima/widgets/custom_sidebar.dart';
import 'package:provider/provider.dart';
=======
import 'package:prima/services/address_service.dart';
>>>>>>> d4ccaad7
import 'package:prima/theme/colors.dart';
import 'package:prima/pages/home/home_page.dart';
import 'package:prima/pages/profile/profile_page.dart';
import 'package:prima/pages/offers/offers_page.dart';
import 'package:prima/pages/chat/chat_page.dart';
import 'package:prima/pages/services/services_page.dart';
import 'package:prima/pages/orders/orders_page.dart';
import 'package:prima/pages/referral/referral_page.dart';
import 'package:prima/pages/settings/settings_page.dart';
import 'package:prima/pages/notifications/notifications_page.dart';
import 'package:prima/navigation/navigation_provider.dart';
import 'package:prima/widgets/custom_bottom_navigation.dart';
<<<<<<< HEAD
import 'package:prima/providers/profile_provider.dart';
=======
import 'package:flutter/widgets.dart';
>>>>>>> d4ccaad7
import 'package:prima/pages/auth/login_page.dart';
import 'package:prima/pages/auth/register_page.dart';
import 'package:prima/providers/auth_provider.dart';
import 'package:prima/pages/loyalty/loyalty_points_page.dart';
import 'package:shared_preferences/shared_preferences.dart';
<<<<<<< HEAD
import 'package:prima/services/article_service.dart';
import 'package:prima/services/service_service.dart';
import 'package:intl/intl.dart';
import 'package:intl/date_symbol_data_local.dart';
import 'package:prima/services/offer_service.dart';
import 'package:prima/providers/offer_provider.dart';
=======
import 'package:flutter_riverpod/flutter_riverpod.dart';
>>>>>>> d4ccaad7

import 'pages/auth/reset_password_page.dart';

void main() async {
  WidgetsFlutterBinding.ensureInitialized();
  // Initialiser les données de localisation française
  await initializeDateFormatting('fr_FR', null);
  final prefs = await SharedPreferences.getInstance();

  // Créer une seule instance de Dio
  final dio = Dio(BaseOptions(
    baseUrl: 'http://localhost:3001',
    contentType: 'application/json',
  ));

  runApp(
<<<<<<< HEAD
    MultiProvider(
      providers: [
        ChangeNotifierProvider(
          create: (_) => AuthProvider(
            authDataProvider: AuthDataProviderImpl(prefs),
            profileDataProvider: ProfileDataProviderImpl(prefs),
            prefs: prefs,
          ),
        ),
        ChangeNotifierProxyProvider<AuthProvider, AddressProvider>(
          create: (context) => AddressProvider(
            Provider.of<AuthProvider>(context, listen: false),
          ),
          update: (context, auth, previous) =>
              AddressProvider(auth)..loadAddresses(),
        ),
        ChangeNotifierProxyProvider<AuthProvider, ProfileProvider>(
          create: (context) => ProfileProvider(
            Provider.of<AuthProvider>(context, listen: false),
            prefs,
            useMockData: false,
          ),
          update: (context, auth, previous) =>
              ProfileProvider(auth, prefs, useMockData: false),
        ),
        ChangeNotifierProxyProvider<AuthProvider, ArticleProvider>(
          create: (context) => ArticleProvider(
            ArticleService(
                Provider.of<AuthProvider>(context, listen: false).dio),
          )..loadData(),
          update: (context, auth, previous) => ArticleProvider(
            ArticleService(auth.dio),
          )..loadData(),
        ),
        ChangeNotifierProxyProvider<AuthProvider, ServiceProvider>(
          create: (context) => ServiceProvider(
            Provider.of<AuthProvider>(context, listen: false).dio,
          ),
          update: (context, auth, previous) => ServiceProvider(auth.dio),
        ),
        Provider<OrderCacheService>(
          create: (_) => OrderCacheService(prefs),
        ),
        Provider<WebSocketService>(
          create: (context) => WebSocketService(
            Provider.of<AuthProvider>(context, listen: false).token ?? '',
          ),
        ),
        ChangeNotifierProxyProvider3<AuthProvider, OrderCacheService,
            WebSocketService, OrderProvider>(
          create: (context) => OrderProvider(
            OrderService(Provider.of<AuthProvider>(context, listen: false).dio),
            Provider.of<WebSocketService>(context, listen: false),
          ),
          update: (context, auth, cache, ws, previous) => OrderProvider(
            OrderService(auth.dio),
            ws,
          ),
        ),
        ChangeNotifierProxyProvider<AuthProvider, OfferProvider>(
          create: (context) => OfferProvider(
            OfferService(Provider.of<AuthProvider>(context, listen: false).dio),
            prefs,
          )..loadOffers(),
          update: (context, auth, previous) => OfferProvider(
            OfferService(auth.dio),
            prefs,
          )..loadOffers(),
        ),
      ],
      child: const MyApp(),
=======
    const ProviderScope(
      child: MyApp(),
>>>>>>> d4ccaad7
    ),
  );
}

class MyApp extends ConsumerWidget {
  const MyApp({super.key});

  @override
<<<<<<< HEAD
  Widget build(BuildContext context) {
    return MultiProvider(
      providers: [
        ChangeNotifierProvider(create: (_) => NavigationProvider()),
        ChangeNotifierProvider(
          create: (context) {
            final authProvider =
                Provider.of<AuthProvider>(context, listen: false);
            final prefs =
                Provider.of<SharedPreferences>(context, listen: false);
            return ProfileProvider(authProvider, prefs, useMockData: false);
          },
        ),
        ChangeNotifierProvider(
          create: (context) {
            final authProvider =
                Provider.of<AuthProvider>(context, listen: false);
            final dio = Dio(BaseOptions(
              baseUrl: 'http://localhost:3001',
              contentType: 'application/json',
              headers: {
                'Accept': 'application/json',
              },
            ));

            // Ajouter l'intercepteur pour le token
            dio.interceptors.add(InterceptorsWrapper(
              onRequest: (options, handler) {
                final token = authProvider.token;
                if (token != null) {
                  options.headers['Authorization'] = 'Bearer $token';
                }
                return handler.next(options);
              },
            ));

            // ...existing interceptors...

            return AddressProvider(authProvider);
          },
        ),
      ],
      child: Consumer<AuthProvider>(
        builder: (context, authProvider, child) {
          return MaterialApp(
            title: 'ZS Laundry',
            debugShowCheckedModeBanner: false,
            theme: ThemeData(
              fontFamily: 'SourceSansPro',
              colorScheme: ColorScheme.fromSeed(seedColor: AppColors.primary),
              useMaterial3: true,
            ),
            initialRoute: authProvider.isAuthenticated ? '/' : '/login',
            routes: {
              '/': (context) => const MainNavigationWrapper(),
              '/login': (context) => const LoginPage(),
              '/register': (context) => const RegisterPage(),
              '/reset_password': (context) => const ResetPasswordPage(),
            },
            onGenerateRoute: (settings) {
              // Protection des routes qui nécessitent une authentification
              if (!authProvider.isAuthenticated &&
                  settings.name != '/login' &&
                  settings.name != '/register') {
                return MaterialPageRoute(
                  builder: (_) => const LoginPage(),
                );
              }

              // Routes principales et secondaires
              switch (settings.name) {
                case '/notifications':
                  return MaterialPageRoute(
                      builder: (_) => const NotificationsPage());
                case '/orders':
                  return MaterialPageRoute(builder: (_) => const OrdersPage());
                case '/referral':
                  return MaterialPageRoute(
                      builder: (_) => const ReferralPage());
                case '/settings':
                  return MaterialPageRoute(
                      builder: (_) => const SettingsPage());
                case '/loyalty-points':
                  return MaterialPageRoute(
                      builder: (_) => const LoyaltyPointsPage());
                default:
                  return MaterialPageRoute(
                      builder: (_) => const MainNavigationWrapper());
              }
            },
          );
        },
=======
  Widget build(BuildContext context, WidgetRef ref) {
    final authProvider = ref.watch(authProviderProvider);
    return MaterialApp(
      title: 'ZS Laundry',
      debugShowCheckedModeBanner: false,
      theme: ThemeData(
        fontFamily: 'SourceSansPro',
        colorScheme: ColorScheme.fromSeed(seedColor: AppColors.primary),
        useMaterial3: true,
>>>>>>> d4ccaad7
      ),
      initialRoute: authProvider.isAuthenticated ? '/' : '/login',
      routes: {
        '/': (context) => const MainNavigationWrapper(),
        '/login': (context) => const LoginPage(),
        '/register': (context) => const RegisterPage(),
        '/reset_password': (context) => const ResetPasswordPage(),
      },
      onGenerateRoute: (settings) {
        // Protection des routes qui nécessitent une authentification
        if (!authProvider.isAuthenticated &&
            settings.name != '/login' &&
            settings.name != '/register') {
          return MaterialPageRoute(
            builder: (_) => const LoginPage(),
          );
        }

        // Routes principales et secondaires
        switch (settings.name) {
          case '/notifications':
            return MaterialPageRoute(builder: (_) => const NotificationsPage());
          case '/orders':
            return MaterialPageRoute(builder: (_) => const OrdersPage());
          case '/referral':
            return MaterialPageRoute(builder: (_) => const ReferralPage());
          case '/settings':
            return MaterialPageRoute(builder: (_) => const SettingsPage());
          default:
            return MaterialPageRoute(
                builder: (_) => const MainNavigationWrapper());
        }
      },
    );
  }
}

class MainNavigationWrapper extends StatefulWidget {
  const MainNavigationWrapper({super.key});

  @override
  State<MainNavigationWrapper> createState() => _MainNavigationWrapperState();
}

class _MainNavigationWrapperState extends State<MainNavigationWrapper> {
  late final PageController _pageController;

  @override
  void initState() {
    super.initState();
    final navigationProvider =
        Provider.of<NavigationProvider>(context, listen: false);
    _pageController =
        PageController(initialPage: navigationProvider.currentIndex);
    navigationProvider.setPageController(_pageController);
  }

  @override
  void dispose() {
    _pageController.dispose();
    super.dispose();
  }

  @override
  Widget build(BuildContext context) {
    return Consumer2<NavigationProvider, AuthProvider>(
      builder: (context, navigationProvider, authProvider, _) {
        if (!authProvider.isAuthenticated) {
          return const LoginPage();
        }

        return WillPopScope(
          onWillPop: () async {
            if (navigationProvider.currentIndex != 0) {
              navigationProvider.setRouteFromIndex(0);
              return false;
            }
            return true;
          },
          child: Scaffold(
            drawer: const CustomSidebar(),
            body: PageView(
              controller: _pageController,
              physics: const BouncingScrollPhysics(),
              onPageChanged: (index) {
                navigationProvider.setRouteFromIndex(index);
              },
              children: const [
                HomePage(),
                OffersPage(),
                ServicesPage(),
                ChatPage(),
                ProfilePage(),
              ],
            ),
            bottomNavigationBar: navigationProvider
                    .shouldShowBottomNav(navigationProvider.currentRoute)
                ? CustomBottomNavigation(
                    selectedIndex: navigationProvider.currentIndex,
                    onItemSelected: (index) {
                      navigationProvider.animateToPage(index);
                    },
                  )
                : null,
          ),
        );
      },
    );
  }
}<|MERGE_RESOLUTION|>--- conflicted
+++ resolved
@@ -1,7 +1,6 @@
 import 'package:dio/dio.dart';
 import 'package:flutter/material.dart';
 import 'package:prima/providers/address_provider.dart';
-<<<<<<< HEAD
 import 'package:prima/providers/article_provider.dart';
 import 'package:prima/providers/auth_data_provider.dart';
 import 'package:prima/providers/order_provider.dart';
@@ -13,9 +12,6 @@
 import 'package:prima/services/websocket_service.dart';
 import 'package:prima/widgets/custom_sidebar.dart';
 import 'package:provider/provider.dart';
-=======
-import 'package:prima/services/address_service.dart';
->>>>>>> d4ccaad7
 import 'package:prima/theme/colors.dart';
 import 'package:prima/pages/home/home_page.dart';
 import 'package:prima/pages/profile/profile_page.dart';
@@ -28,26 +24,18 @@
 import 'package:prima/pages/notifications/notifications_page.dart';
 import 'package:prima/navigation/navigation_provider.dart';
 import 'package:prima/widgets/custom_bottom_navigation.dart';
-<<<<<<< HEAD
 import 'package:prima/providers/profile_provider.dart';
-=======
-import 'package:flutter/widgets.dart';
->>>>>>> d4ccaad7
 import 'package:prima/pages/auth/login_page.dart';
 import 'package:prima/pages/auth/register_page.dart';
 import 'package:prima/providers/auth_provider.dart';
 import 'package:prima/pages/loyalty/loyalty_points_page.dart';
 import 'package:shared_preferences/shared_preferences.dart';
-<<<<<<< HEAD
 import 'package:prima/services/article_service.dart';
 import 'package:prima/services/service_service.dart';
 import 'package:intl/intl.dart';
 import 'package:intl/date_symbol_data_local.dart';
 import 'package:prima/services/offer_service.dart';
 import 'package:prima/providers/offer_provider.dart';
-=======
-import 'package:flutter_riverpod/flutter_riverpod.dart';
->>>>>>> d4ccaad7
 
 import 'pages/auth/reset_password_page.dart';
 
@@ -64,7 +52,6 @@
   ));
 
   runApp(
-<<<<<<< HEAD
     MultiProvider(
       providers: [
         ChangeNotifierProvider(
@@ -136,10 +123,6 @@
         ),
       ],
       child: const MyApp(),
-=======
-    const ProviderScope(
-      child: MyApp(),
->>>>>>> d4ccaad7
     ),
   );
 }
@@ -148,100 +131,6 @@
   const MyApp({super.key});
 
   @override
-<<<<<<< HEAD
-  Widget build(BuildContext context) {
-    return MultiProvider(
-      providers: [
-        ChangeNotifierProvider(create: (_) => NavigationProvider()),
-        ChangeNotifierProvider(
-          create: (context) {
-            final authProvider =
-                Provider.of<AuthProvider>(context, listen: false);
-            final prefs =
-                Provider.of<SharedPreferences>(context, listen: false);
-            return ProfileProvider(authProvider, prefs, useMockData: false);
-          },
-        ),
-        ChangeNotifierProvider(
-          create: (context) {
-            final authProvider =
-                Provider.of<AuthProvider>(context, listen: false);
-            final dio = Dio(BaseOptions(
-              baseUrl: 'http://localhost:3001',
-              contentType: 'application/json',
-              headers: {
-                'Accept': 'application/json',
-              },
-            ));
-
-            // Ajouter l'intercepteur pour le token
-            dio.interceptors.add(InterceptorsWrapper(
-              onRequest: (options, handler) {
-                final token = authProvider.token;
-                if (token != null) {
-                  options.headers['Authorization'] = 'Bearer $token';
-                }
-                return handler.next(options);
-              },
-            ));
-
-            // ...existing interceptors...
-
-            return AddressProvider(authProvider);
-          },
-        ),
-      ],
-      child: Consumer<AuthProvider>(
-        builder: (context, authProvider, child) {
-          return MaterialApp(
-            title: 'ZS Laundry',
-            debugShowCheckedModeBanner: false,
-            theme: ThemeData(
-              fontFamily: 'SourceSansPro',
-              colorScheme: ColorScheme.fromSeed(seedColor: AppColors.primary),
-              useMaterial3: true,
-            ),
-            initialRoute: authProvider.isAuthenticated ? '/' : '/login',
-            routes: {
-              '/': (context) => const MainNavigationWrapper(),
-              '/login': (context) => const LoginPage(),
-              '/register': (context) => const RegisterPage(),
-              '/reset_password': (context) => const ResetPasswordPage(),
-            },
-            onGenerateRoute: (settings) {
-              // Protection des routes qui nécessitent une authentification
-              if (!authProvider.isAuthenticated &&
-                  settings.name != '/login' &&
-                  settings.name != '/register') {
-                return MaterialPageRoute(
-                  builder: (_) => const LoginPage(),
-                );
-              }
-
-              // Routes principales et secondaires
-              switch (settings.name) {
-                case '/notifications':
-                  return MaterialPageRoute(
-                      builder: (_) => const NotificationsPage());
-                case '/orders':
-                  return MaterialPageRoute(builder: (_) => const OrdersPage());
-                case '/referral':
-                  return MaterialPageRoute(
-                      builder: (_) => const ReferralPage());
-                case '/settings':
-                  return MaterialPageRoute(
-                      builder: (_) => const SettingsPage());
-                case '/loyalty-points':
-                  return MaterialPageRoute(
-                      builder: (_) => const LoyaltyPointsPage());
-                default:
-                  return MaterialPageRoute(
-                      builder: (_) => const MainNavigationWrapper());
-              }
-            },
-          );
-        },
-=======
   Widget build(BuildContext context, WidgetRef ref) {
     final authProvider = ref.watch(authProviderProvider);
     return MaterialApp(
@@ -251,7 +140,6 @@
         fontFamily: 'SourceSansPro',
         colorScheme: ColorScheme.fromSeed(seedColor: AppColors.primary),
         useMaterial3: true,
->>>>>>> d4ccaad7
       ),
       initialRoute: authProvider.isAuthenticated ? '/' : '/login',
       routes: {
@@ -270,21 +158,30 @@
           );
         }
 
-        // Routes principales et secondaires
-        switch (settings.name) {
-          case '/notifications':
-            return MaterialPageRoute(builder: (_) => const NotificationsPage());
-          case '/orders':
-            return MaterialPageRoute(builder: (_) => const OrdersPage());
-          case '/referral':
-            return MaterialPageRoute(builder: (_) => const ReferralPage());
-          case '/settings':
-            return MaterialPageRoute(builder: (_) => const SettingsPage());
-          default:
-            return MaterialPageRoute(
-                builder: (_) => const MainNavigationWrapper());
-        }
-      },
+              // Routes principales et secondaires
+              switch (settings.name) {
+                case '/notifications':
+                  return MaterialPageRoute(
+                      builder: (_) => const NotificationsPage());
+                case '/orders':
+                  return MaterialPageRoute(builder: (_) => const OrdersPage());
+                case '/referral':
+                  return MaterialPageRoute(
+                      builder: (_) => const ReferralPage());
+                case '/settings':
+                  return MaterialPageRoute(
+                      builder: (_) => const SettingsPage());
+                case '/loyalty-points':
+                  return MaterialPageRoute(
+                      builder: (_) => const LoyaltyPointsPage());
+                default:
+                  return MaterialPageRoute(
+                      builder: (_) => const MainNavigationWrapper());
+              }
+            },
+          );
+        },
+      ),
     );
   }
 }
